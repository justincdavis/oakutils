from threading import Thread, Condition
from typing import List, Tuple, Optional
import atexit

import depthai as dai
import numpy as np
import cv2
import open3d as o3d

<<<<<<< HEAD
from .calibration import CalibrationData, create_camera_calibration
=======
from .calibration import CalibrationData, get_camera_calibration
>>>>>>> fa1292e5
from .point_clouds import (
    PointCloudVisualizer,
    get_point_cloud_from_rgb_depth_image,
    filter_point_cloud,
)
<<<<<<< HEAD
from .nodes import (
    create_color_camera,
    create_stereo_depth,
    create_imu,
)
=======


# TODO: Implement all from link
# https://docs.luxonis.com/projects/api/en/latest/samples/StereoDepth/depth_post_processing/#depth-post-processing

# TODO: Implement all from link
# https://docs.luxonis.com/projects/api/en/latest/tutorials/image_quality/#improving-image-quality

# TODO: Implement all from link
# https://docs.luxonis.com/projects/api/en/latest/components/nodes/stereo_depth/#currently-configurable-blocks
>>>>>>> fa1292e5


# KNOWN BUGS:
# - Enabling the speckle filter crashes the camera
class Camera:
    """
    Class for interfacing with the OAK-D camera.

    Attributes
    ----------
    calibration : CalibrationData
        The calibration data for the camera.
    rgb : Optional[np.ndarray]
        The most recent RGB image from the camera.
    rectified_rgb : Optional[np.ndarray]
        The most recent rectified RGB image from the camera.
    disparity: Optional[np.ndarray]
        The most recent disparity image from the camera.
    depth: Optional[np.ndarray]
        The most recent depth image from the camera.
    left: Optional[np.ndarray]
        The most recent left mono image from the camera.
    right: Optional[np.ndarray]
        The most recent right mono image from the camera.
    rectified_left: Optional[np.ndarray]
        The most recent rectified left mono image from the camera.
    rectified_right: Optional[np.ndarray]
        The most recent rectified right mono image from the camera.
    im3d: Optional[np.ndarray]
        The most recent im3d image from the camera.
    point_cloud: Optional[o3d.geometry.PointCloud]
        The most recent point cloud from the camera.
    imu_pose: Optional[List[float]]
        The most recent IMU pose from the camera.
    imu_rotation: Optional[List[float]]
        The most recent IMU rotation from the camera.
    started: bool
        Whether or not the camera has been started.

    Methods
    -------
    start()
        Starts the camera.
    stop()
        Stops the camera.
    wait_for_data()
        Waits for the data packet to be ready.
    start_display()
        Starts the display.
    stop_display()
        Stops the display.
    compute_point_cloud(block=True)
        Computes the point cloud from the depth map.
    compute_im3d(block=True)
        Computes the 3D points from the disparity map.
    """

    def __init__(
        self,
        rgb_size: str = "1080p",
        enable_rgb: bool = True,
        mono_size: str = "400p",
        enable_mono: bool = True,
        rgb_fps: int = 30,
        mono_fps: int = 60,
        primary_mono_left: bool = True,
        use_cv2_Q_matrix: bool = True,
        compute_im3d_on_demand: bool = True,
        compute_point_cloud_on_demand: bool = True,
        display_size: Tuple[int, int] = (640, 400),
        display_rgb: bool = False,
        display_mono: bool = False,
        display_depth: bool = False,
        display_disparity: bool = True,
        display_rectified: bool = False,
        display_point_cloud: bool = False,
        extended_disparity: bool = True,
        subpixel: bool = False,
        lr_check: bool = True,
        median_filter: Optional[int] = 7,
        stereo_confidence_threshold: int = 200,
        stereo_speckle_filter_enable: bool = False,
        stereo_speckle_filter_range: int = 60,
        stereo_temporal_filter_enable: bool = True,
        stereo_spatial_filter_enable: bool = True,
        stereo_spatial_filter_radius: int = 2,
        stereo_spatial_filter_num_iterations: int = 1,
        stereo_threshold_filter_min_range: int = 200,
        stereo_threshold_filter_max_range: int = 20000,
        stereo_decimation_filter_factor: int = 1,
        enable_imu: bool = False,
        imu_batch_report_threshold: int = 20,
        imu_max_batch_reports: int = 20,
        imu_accelerometer_refresh_rate: int = 400,
        imu_gyroscope_refresh_rate: int = 400,
    ):
        """
        Initializes the camera object.

        Parameters
        ----------
        rgb_size : str, optional
            Size of the RGB image. Options are 1080p, 4K.
        enable_rgb : bool, optional
            Whether to enable the RGB camera.
        mono_size : str, optional
            Size of the monochrome image. Options are 720p, 480p, 400p.
        enable_mono : bool, optional
            Whether to enable the monochrome camera.
        rgb_fps : int, optional
            FPS for the RGB camera.
        mono_fps : int, optional
            FPS for the monochrome camera.
        primary_mono_left : bool, optional
            Whether the primary monochrome image is the left image or the right image.
        use_cv2_Q_matrix : bool, optional
            Whether to use the cv2.Q matrix for disparity to depth conversion.
        compute_im3d_on_demand : bool, optional
            Whether to compute the IM3D on update.
        compute_point_cloud_on_demand : bool, optional
            Whether to compute the point cloud on update.
        display_size : tuple[int, int], optional
            Size of the display window.
        display_rgb : bool, optional
            Whether to display the RGB image.
        display_mono : bool, optional
            Whether to display the monochrome image.
        display_depth : bool, optional
            Whether to display the depth image.
        display_disparity : bool, optional
            Whether to display the disparity image.
        display_rectified : bool, optional
            Whether to display the rectified image.
        display_point_cloud : bool, optional
            Whether to display the point cloud.
        extended_disparity : bool, optional
            Whether to use extended disparity.
        subpixel : bool, optional
            Whether to use subpixel.
        lr_check : bool, optional
            Whether to use left-right check.
        median_filter : int or None, optional
            Whether to use median filter. If so, what size.
        stereo_confidence_threshold : int, optional
            Confidence threshold for stereo matching.
        stereo_speckle_filter_enable : bool, optional
            Whether to use speckle filter.
        stereo_speckle_filter_range : int, optional
            Speckle filter range.
        stereo_temporal_filter_enable : bool, optional
            Whether to use temporal filter.
        stereo_spatial_filter_enable : bool, optional
            Whether to use spatial filter.
        stereo_spatial_filter_radius : int, optional
            Spatial filter radius.
        stereo_spatial_filter_num_iterations : int, optional
            Spatial filter number of iterations.
        stereo_threshold_filter_min_range : int, optional
            Threshold filter minimum range.
        stereo_threshold_filter_max_range : int, optional
            Threshold filter maximum range.
        stereo_decimation_filter_factor : int, optional
            Decimation filter factor. Options are 1, 2.
        enable_imu : bool, optional
            Whether to enable the IMU.
        imu_batch_report_threshold : int, optional
            IMU batch report threshold.
        imu_max_batch_reports : int, optional
            IMU maximum report batches.
        imu_accelerometer_refresh_rate : int, optional
            IMU accelerometer refresh rate.
        imu_gyroscope_refresh_rate : int, optional
            IMU gyroscope refresh rate.
        """
        self._enable_rgb = enable_rgb
        self._enable_mono = enable_mono
        self._enable_imu = enable_imu

        self._rgb_fps = rgb_fps
        self._mono_fps = mono_fps

        self._primary_mono_left = primary_mono_left
        self._use_cv2_Q_matrix = use_cv2_Q_matrix

        self._display_size = display_size
        self._display_rgb = display_rgb
        self._display_mono = display_mono
        self._display_depth = display_depth
        self._display_disparity = display_disparity
        self._display_rectified = display_rectified
        self._display_point_cloud = display_point_cloud

        self._extended_disparity = extended_disparity
        self._subpixel = subpixel
        self._lr_check = lr_check

        self._stereo_confidence_threshold = stereo_confidence_threshold
        self._stereo_speckle_filter_enable = stereo_speckle_filter_enable
        self._stereo_speckle_filter_range = stereo_speckle_filter_range
        self._stereo_temporal_filter_enable = stereo_temporal_filter_enable
        self._stereo_spatial_filter_enable = stereo_spatial_filter_enable
        self._stereo_spatial_filter_radius = stereo_spatial_filter_radius
        self._stereo_spatial_filter_num_iterations = (
            stereo_spatial_filter_num_iterations
        )
        self._stereo_threshold_filter_min_range = stereo_threshold_filter_min_range
        self._stereo_threshold_filter_max_range = stereo_threshold_filter_max_range
        self._stereo_decimation_filter_factor = stereo_decimation_filter_factor

        if rgb_size not in ["4k", "1080p"]:
            raise ValueError('rgb_size must be one of "1080p" or "4k"')
        else:
            if rgb_size == "4k":
                self._rgb_size = (
                    3840,
                    2160,
                    dai.ColorCameraProperties.SensorResolution.THE_4_K,
                )
            elif rgb_size == "1080p":
                self._rgb_size = (
                    1920,
                    1080,
                    dai.ColorCameraProperties.SensorResolution.THE_1080_P,
                )

        if mono_size not in ["720p", "480p", "400p"]:
            raise ValueError('mono_size must be one of "720p", "480p", or "400p"')
        else:
            if mono_size == "720p":
                self._mono_size = (
                    1280,
                    720,
                    dai.MonoCameraProperties.SensorResolution.THE_720_P,
                )
            elif mono_size == "480p":
                self._mono_size = (
                    640,
                    480,
                    dai.MonoCameraProperties.SensorResolution.THE_480_P,
                )
            elif mono_size == "400p":
                self._mono_size = (
                    640,
                    400,
                    dai.MonoCameraProperties.SensorResolution.THE_400_P,
                )

        if self._stereo_decimation_filter_factor == 2:
            # need to divide the mono height by 2
            self._mono_size = (
                self._mono_size[0],
                self._mono_size[1] // 2,
                self._mono_size[2],
            )

        if median_filter not in [0, 3, 5, 7] and median_filter is not None:
            raise ValueError("Unsupported median filter size, use 0, 3, 5, 7, or None")
        else:
            self._median_filter = median_filter
            if self._median_filter == 3:
                self._median_filter = dai.StereoDepthProperties.MedianFilter.KERNEL_3x3
            elif self._median_filter == 5:
                self._median_filter = dai.StereoDepthProperties.MedianFilter.KERNEL_5x5
            elif self._median_filter == 7:
                self._median_filter = dai.StereoDepthProperties.MedianFilter.KERNEL_7x7
            else:
                self._median_filter = dai.StereoDepthProperties.MedianFilter.MEDIAN_OFF

        self._calibration: CalibrationData = get_camera_calibration(
            (self._rgb_size[0], self._rgb_size[1]),
            (self._mono_size[0], self._mono_size[1]),
            self._primary_mono_left,
        )
        self._Q = (
            self._calibration.stereo.cv2_Q
            if self._use_cv2_Q_matrix
            else self._calibration.stereo.Q_primary
        )

        # pipeline
        self._pipeline: dai.Pipeline = dai.Pipeline()
        # storage for the nodes
        self._nodes: List[str] = []
        # stop condition
        self._stopped: bool = False
        # thread for the camera
        self._cam_thread = Thread(target=self._target)

        self._rgb_frame: Optional[np.ndarray] = None
        self._rectified_rgb_frame: Optional[np.ndarray] = None
        self._disparity: Optional[np.ndarray] = None
        self._depth: Optional[np.ndarray] = None
        self._left_frame: Optional[np.ndarray] = None
        self._right_frame: Optional[np.ndarray] = None
        self._left_rect_frame: Optional[np.ndarray] = None
        self._right_rect_frame: Optional[np.ndarray] = None
        self._primary_rect_frame: Optional[np.ndarray] = None

        self._im3d: Optional[np.ndarray] = None
        self._compute_im3d_on_demand = compute_im3d_on_demand
        self._im3d_current = False

        self._point_cloud: Optional[o3d.geometry.PointCloud] = None
        self._compute_point_cloud_on_demand = compute_point_cloud_on_demand
        self._point_cloud_vis = PointCloudVisualizer()

        # imu information
        self._imu_packet: Optional[np.ndarray] = None
        self._imu_batch_report_threshold: int = imu_batch_report_threshold
        self._imu_max_batch_reports: int = imu_max_batch_reports
        self._imu_accelerometer_refresh_rate: float = imu_accelerometer_refresh_rate
        self._imu_gyroscope_refresh_rate: float = imu_gyroscope_refresh_rate
        self._imu_pose: List[float] = [0, 0, 0]
        self._imu_rotation: List[float] = [0, 0, 0]

        # packet for compute_3d
        self._3d_packet: Tuple[
            Optional[np.ndarray], Optional[np.ndarray], Optional[np.ndarray]
        ] = (None, None, None)

        # display information
        self._display_thread = Thread(target=self._display)
        self._display_stopped = False

        # Condition for data
        self._data_condition = Condition()

        # set atexit methods
        atexit.register(self.stop)

    @property
    def calibration(self) -> CalibrationData:
        """
        Gets the calibration data.

        Returns
        -------
        np.ndarray
            The calibration data.
        """
        return self._calibration

    @property
    def rgb(self) -> Optional[np.ndarray]:
        """
        Get the rectified RGB color frame.

        Returns
        -------
        Optional[np.ndarray]
            The rectified RGB color frame, or None if the frame is not available.
        """
        return self._rgb_frame

    @property
    def rectified_rgb(self) -> Optional[np.ndarray]:
        """
        Get the rectified RGB color frame.

        Returns
        -------
        Optional[np.ndarray]
            The rectified RGB color frame, or None if the frame is not available.
        """
        return self._rectified_rgb_frame

    @property
    def disparity(self) -> Optional[np.ndarray]:
        """
        Get the disparity frame.

        Returns
        -------
        Optional[np.ndarray]
            The disparity frame, or None if the frame is not available.
        """
        return self._disparity

    @property
    def depth(self) -> Optional[np.ndarray]:
        """
        Get the depth frame.

        Returns
        -------
        Optional[np.ndarray]
            The depth frame, or None if the frame is not available.
        """
        return self._depth

    @property
    def left(self) -> Optional[np.ndarray]:
        """
        Get the left frame.

        Returns
        -------
        Optional[np.ndarray]
            The left frame, or None if the frame is not available.
        """
        return self._left_frame

    @property
    def right(self) -> Optional[np.ndarray]:
        """
        Get the right frame.

        Returns
        -------
        Optional[np.ndarray]
            The right frame, or None if the frame is not available.
        """
        return self._right_frame

    @property
    def rectified_left(self) -> Optional[np.ndarray]:
        """
        Gets the rectified left frame.

        Returns
        -------
        Optional[np.ndarray]
            The rectified left frame, or None if the frame is not available.
        """
        return self._left_rect_frame

    @property
    def rectified_right(self) -> Optional[np.ndarray]:
        """
        Gets the rectified right frame.

        Returns
        -------
        Optional[np.ndarray]
            The rectified right frame, or None if the frame is not available.
        """
        return self._right_rect_frame

    @property
    def im3d(self) -> Optional[np.ndarray]:
        """
        Gets the 3D image.

        Returns
        -------
        Optional[np.ndarray]
            The 3D image, or None if it is not available.
        """
        return self._im3d

    @property
    def point_cloud(self) -> Optional[o3d.geometry.PointCloud]:
        """
        Gets the point cloud.

        Returns
        -------
        Optional[o3d.geometry.PointCloud]
            The point cloud, or None if it is not available.
        """
        return self._point_cloud

    @property
    def imu_pose(self) -> List[float]:
        """
        Gets the IMU pose in meters.

        Returns
        -------
        List[float]
            The IMU pose as a list of floats.
        """
        return self._imu_pose

    @property
    def imu_rotation(self) -> List[float]:
        """
        Gets the IMU rotation in radians.

        Returns
        -------
        List[float]
            The IMU rotation as a list of floats.
        """
        return self._imu_rotation

    @property
    def started(self) -> bool:
        """
        Returns True if the camera is started.

        Returns
        -------
        bool
            True if the camera is started, False otherwise.
        """
        return self._cam_thread.is_alive()

    def start(self, block=True) -> None:
        """
        Starts the camera.

        Parameters
        ----------
        block : bool, optional
            If True, blocks until the first set of data arrives. Defaults to False.
        """
        self._cam_thread.start()
        if block:
            self.wait_for_data()

    def stop(self) -> None:
        """
        Stops the camera
        """
        self._stopped = True
        try:
            self._cam_thread.join()
        except RuntimeError:
            pass

        # stop the displays
        self._display_stopped = True
        try:
            self._display_thread.join()
        except RuntimeError:
            pass

        # close displays
        cv2.destroyAllWindows()

    def wait_for_data(self) -> None:
        """
        Blocks until a full set of data has arrived from the camera
        """
        with self._data_condition:
            self._data_condition.wait()

    def _display(self) -> None:
        with self._data_condition:
            self._data_condition.wait()
        while not self._display_stopped:
            if self._rgb_frame is not None and self._display_rgb:
                cv2.imshow("rgb", cv2.resize(self._rgb_frame, self._display_size))
            if self._disparity is not None and self._display_disparity:
                frame = (
                    self._disparity * (255 / self._stereo_confidence_threshold)
                ).astype(np.uint8)
                frame = cv2.resize(frame, self._display_size)
                cv2.imshow("disparity-gray", frame)
                frame = cv2.applyColorMap(frame, cv2.COLORMAP_JET)
                cv2.imshow("disparity-color", frame)
            if self._depth is not None and self._display_depth:
                cv2.imshow("depth", cv2.resize(self._depth, self._display_size))
            if self._left_frame is not None and self._display_mono:
                cv2.imshow("left", cv2.resize(self._left_frame, self._display_size))
            if self._right_frame is not None and self._display_mono:
                cv2.imshow("right", cv2.resize(self._right_frame, self._display_size))
            if self._left_rect_frame is not None and self._display_rectified:
                cv2.imshow(
                    "rectified left",
                    cv2.resize(self._left_rect_frame, self._display_size),
                )
            if self._right_rect_frame is not None and self._display_rectified:
                cv2.imshow(
                    "rectified right",
                    cv2.resize(self._right_rect_frame, self._display_size),
                )
            if self._point_cloud is not None and self._display_point_cloud:
                self._point_cloud_vis.update(self._point_cloud)
            cv2.waitKey(50)
        self._point_cloud_vis.stop()

    def start_display(self) -> None:
        """
        Starts the display thread
        """
        self._display_thread.start()

    def stop_display(self) -> None:
        """
        Stops the display thread
        """
        self._display_stopped = True
        self._display_thread.join()

    def _create_cam_rgb(self) -> None:
        cam = self._pipeline.create(dai.node.ColorCamera)
        xout_video = self._pipeline.create(dai.node.XLinkOut)

        cam.setBoardSocket(dai.CameraBoardSocket.RGB)
        cam.setResolution(self._rgb_size[2])
        cam.setInterleaved(False)
        cam.setFps(self._rgb_fps)

        xout_video.setStreamName("rgb")
        cam.video.link(xout_video.input)

        self._nodes.extend(["rgb"])

    def _create_stereo(self) -> None:
        left = self._pipeline.create(dai.node.MonoCamera)
        right = self._pipeline.create(dai.node.MonoCamera)
        stereo = self._pipeline.create(dai.node.StereoDepth)
        stereo.setDefaultProfilePreset(dai.node.StereoDepth.PresetMode.HIGH_ACCURACY)
        xout_left = self._pipeline.create(dai.node.XLinkOut)
        xout_right = self._pipeline.create(dai.node.XLinkOut)
        xout_depth = self._pipeline.create(dai.node.XLinkOut)
        xout_disparity = self._pipeline.create(dai.node.XLinkOut)
        xout_rect_left = self._pipeline.create(dai.node.XLinkOut)
        xout_rect_right = self._pipeline.create(dai.node.XLinkOut)

        left.setBoardSocket(dai.CameraBoardSocket.LEFT)
        right.setBoardSocket(dai.CameraBoardSocket.RIGHT)
        for cam in [left, right]:
            cam.setFps(self._mono_fps)
            cam.setResolution(self._mono_size[2])

        stereo.initialConfig.setConfidenceThreshold(self._stereo_confidence_threshold)
        stereo.setRectifyEdgeFillColor(0)
        stereo.initialConfig.setMedianFilter(self._median_filter)
        stereo.setLeftRightCheck(self._lr_check)
        stereo.setExtendedDisparity(self._extended_disparity)
        stereo.setSubpixel(self._subpixel)

        config = stereo.initialConfig.get()
        config.postProcessing.speckleFilter.enable = self._stereo_speckle_filter_enable
        config.postProcessing.speckleFilter.speckleRange = (
            self._stereo_speckle_filter_range
        )
        config.postProcessing.temporalFilter.enable = (
            self._stereo_temporal_filter_enable
        )
        config.postProcessing.spatialFilter.enable = self._stereo_spatial_filter_enable
        config.postProcessing.spatialFilter.holeFillingRadius = (
            self._stereo_spatial_filter_radius
        )
        config.postProcessing.spatialFilter.numIterations = (
            self._stereo_spatial_filter_num_iterations
        )
        config.postProcessing.thresholdFilter.minRange = (
            self._stereo_threshold_filter_min_range
        )
        config.postProcessing.thresholdFilter.maxRange = (
            self._stereo_threshold_filter_max_range
        )
        config.postProcessing.decimationFilter.decimationFactor = (
            self._stereo_decimation_filter_factor
        )
        stereo.initialConfig.set(config)

        xout_left.setStreamName("left")
        xout_right.setStreamName("right")
        xout_depth.setStreamName("depth")
        xout_disparity.setStreamName("disparity")
        xout_rect_left.setStreamName("rectified_left")
        xout_rect_right.setStreamName("rectified_right")

        left.out.link(stereo.left)
        right.out.link(stereo.right)
        stereo.syncedLeft.link(xout_left.input)
        stereo.syncedRight.link(xout_right.input)
        stereo.depth.link(xout_depth.input)
        stereo.disparity.link(xout_disparity.input)
        stereo.rectifiedLeft.link(xout_rect_left.input)
        stereo.rectifiedRight.link(xout_rect_right.input)

        self._nodes.extend(
            ["left", "right", "depth", "disparity", "rectified_left", "rectified_right"]
        )

    def _create_imu(self) -> None:
        imu = self._pipeline.create(dai.node.IMU)
        xout_imu = self._pipeline.create(dai.node.XLinkOut)

        imu.enableIMUSensor(dai.IMUSensor.GRAVITY, self._imu_accelerometer_refresh_rate)
        imu.enableIMUSensor(
            dai.IMUSensor.GYROSCOPE_CALIBRATED, self._imu_gyroscope_refresh_rate
        )
        imu.setBatchReportThreshold(self._imu_batch_report_threshold)
        imu.setMaxBatchReports(self._imu_max_batch_reports)

        xout_imu.setStreamName("imu")

        imu.out.link(xout_imu.input)

        self._nodes.extend(["imu"])

    def _update_point_cloud(self) -> None:
        pcd = get_point_cloud_from_rgb_depth_image(
            self._rgb_frame, self._depth, self._calibration.primary.pinhole
        )

        pcd = filter_point_cloud(
            pcd, voxel_size=None, nb_neighbors=30, std_ratio=0.1, downsample_first=True
        )

        if self._point_cloud is None:
            self._point_cloud = pcd
        else:
            self._point_cloud.points = pcd.points
            self._point_cloud.colors = pcd.colors

    def _update_im3d(self) -> None:
        self._im3d = cv2.reprojectImageTo3d(self._disparity, self._Q)

    def _target(self) -> None:
        if self._enable_rgb:
            self._create_cam_rgb()
        if self._enable_mono:
            self._create_stereo()
        if self._enable_imu:
            self._create_imu()
        with dai.Device(self._pipeline) as device:
            queues = {}
            for stream in self._nodes:
                queues[stream] = device.getOutputQueue(
                    name=stream, maxSize=1, blocking=False
                )

            base_accel_timestamp = None
            base_gyro_timestamp = None
            while not self._stopped:
                for name, queue in queues.items():
                    if queue is not None:
                        data = queue.get()
                        if name == "rgb":
                            self._rgb_frame = data.getCvFrame()
                            self._rectified_rgb_frame = cv2.remap(
                                self._rgb_frame,
                                self._calibration.rgb.map_1,
                                self._calibration.rgb.map_2,
                                cv2.INTER_LINEAR,
                            )
                        elif name == "left":
                            self._left_frame = data.getCvFrame()
                        elif name == "right":
                            self._right_frame = data.getCvFrame()
                        elif name == "depth":
                            self._depth = data.getCvFrame()
                        elif name == "disparity":
                            self._disparity = data.getCvFrame()
                        elif name == "rectified_left":
                            self._left_rect_frame = data.getCvFrame()
                        elif name == "rectified_right":
                            self._right_rect_frame = data.getCvFrame()
                        elif name == "imu":
                            packets = data.packets
                            for imuPacket in packets:
                                acceleroValues = imuPacket.acceleroMeter
                                gyroValues = imuPacket.gyroscope

                                acclero_ts_device = acceleroValues.getTimestampDevice()
                                gyro_ts_device = gyroValues.getTimestampDevice()

                                if base_accel_timestamp is None:
                                    base_accel_timestamp = acclero_ts_device
                                if base_gyro_timestamp is None:
                                    base_gyro_timestamp = gyro_ts_device

                                accelero_ts = (
                                    acclero_ts_device - base_accel_timestamp
                                ).total_seconds()
                                gyro_ts = (
                                    gyro_ts_device - base_gyro_timestamp
                                ).total_seconds()

                                ax, ay, az = (
                                    acceleroValues.x,
                                    acceleroValues.y,
                                    acceleroValues.z,
                                )
                                gx, gy, gz = gyroValues.x, gyroValues.y, gyroValues.z

                                # double integrate each ax, ay, az
                                self._imu_pose[0] += ax * (accelero_ts**2)
                                self._imu_pose[1] += ay * (accelero_ts**2)
                                self._imu_pose[2] += az * (accelero_ts**2)

                                # integrate each gx, gy, gz
                                self._imu_rotation[0] += gx * gyro_ts
                                self._imu_rotation[1] += gy * gyro_ts
                                self._imu_rotation[2] += gz * gyro_ts

                                base_accel_timestamp = acclero_ts_device
                                base_gyro_timestamp = gyro_ts_device

                # handle primary mono camera
                self._primary_rect_frame = (
                    self._left_rect_frame
                    if self._primary_mono_left
                    else self._right_rect_frame
                )
                # handle 3d images and odometry packets
                if not self._compute_im3d_on_demand:
                    self._update_im3d()
                self._3d_packet = (
                    self._im3d,
                    self._disparity,
                    self._primary_rect_frame,
                )
                # handle the point cloud
                if not self._compute_point_cloud_on_demand:
                    self._update_point_cloud()

                with self._data_condition:
                    self._data_condition.notify_all()

    def _crop_to_valid_primary_region(self, img: np.ndarray) -> np.ndarray:
        return img[
            self._calibration.primary.valid_region[
                1
            ] : self._calibration.primary.valid_region[3],
            self._calibration.primary.valid_region[
                0
            ] : self._calibration.primary.valid_region[2],
        ]

    def compute_point_cloud(self, block=True) -> Optional[o3d.geometry.PointCloud]:
        """
        Compute a point cloud from the depth map.

        Parameters
        ----------
        block : bool, optional
            If True, blocks until the next data packet is received. Defaults to True.

        Returns
        -------
        Optional[o3d.geometry.PointCloud]
            The computed point cloud, or None if no data is available.
        """
        if block:
            with self._data_condition:
                self._data_condition.wait()
        if self._rgb_frame is None and self._depth is None:
            return None
        if self._compute_point_cloud_on_demand:
            self._update_point_cloud()
        return self._point_cloud

    def compute_im3d(
        self, block=True
    ) -> Tuple[Optional[np.ndarray], Optional[np.ndarray], Optional[np.ndarray]]:
        """
        Compute 3D points from the disparity map.

        Parameters
        ----------
        block : bool, optional
            If True, blocks until the next data packet is received. Defaults to True.

        Returns
        -------
        Tuple[Optional[np.ndarray], Optional[np.ndarray], Optional[np.ndarray]]
            A tuple containing the depth map, disparity map, and left frame (if available).
        """
        if block:
            with self._data_condition:
                self._data_condition.wait()
        im3d, disparity, rect = self._3d_packet
        if im3d is None and disparity is None and rect is None:
            return None, None, None
        if self._compute_im3d_on_demand:
            self._update_im3d()
            im3d = self._im3d
        return (
            self._crop_to_valid_primary_region(im3d),
            self._crop_to_valid_primary_region(disparity),
            self._crop_to_valid_primary_region(rect),
        )<|MERGE_RESOLUTION|>--- conflicted
+++ resolved
@@ -7,34 +7,17 @@
 import cv2
 import open3d as o3d
 
-<<<<<<< HEAD
-from .calibration import CalibrationData, create_camera_calibration
-=======
 from .calibration import CalibrationData, get_camera_calibration
->>>>>>> fa1292e5
 from .point_clouds import (
     PointCloudVisualizer,
     get_point_cloud_from_rgb_depth_image,
     filter_point_cloud,
 )
-<<<<<<< HEAD
 from .nodes import (
     create_color_camera,
     create_stereo_depth,
     create_imu,
 )
-=======
-
-
-# TODO: Implement all from link
-# https://docs.luxonis.com/projects/api/en/latest/samples/StereoDepth/depth_post_processing/#depth-post-processing
-
-# TODO: Implement all from link
-# https://docs.luxonis.com/projects/api/en/latest/tutorials/image_quality/#improving-image-quality
-
-# TODO: Implement all from link
-# https://docs.luxonis.com/projects/api/en/latest/components/nodes/stereo_depth/#currently-configurable-blocks
->>>>>>> fa1292e5
 
 
 # KNOWN BUGS:
