from .camera import Camera
from . import calibration, point_clouds, blobs

<<<<<<< HEAD
__all__ = [
    "Camera",
    "calibration",
    "point_clouds",
    "blobs",
]
__version__ = "0.0.2"
=======
__all__ = ["Camera"]
__version__ = "0.0.3"

___doc__ = """
oakutils - Python utilities for the OpenCV AI Kit (OAK-D)

This package contains Python utilities for the OpenCV AI Kit (OAK-D) and
related hardware. It is intended to be used with the Luxonis DepthAI API.
Provides easy-to-use classes for working with the OAK-D and doing
common tasks. Also provides easy methods for working with OpenCV and Open3D.
"""
>>>>>>> 9130ceea
<|MERGE_RESOLUTION|>--- conflicted
+++ resolved
@@ -1,16 +1,20 @@
 from .camera import Camera
-from . import calibration, point_clouds, blobs
+from . import (
+    calibration, 
+    point_clouds, 
+    blobs, 
+    nodes, 
+    tools,
+)
 
-<<<<<<< HEAD
 __all__ = [
     "Camera",
     "calibration",
     "point_clouds",
     "blobs",
+    "nodes",
+    "tools",
 ]
-__version__ = "0.0.2"
-=======
-__all__ = ["Camera"]
 __version__ = "0.0.3"
 
 ___doc__ = """
@@ -20,5 +24,4 @@
 related hardware. It is intended to be used with the Luxonis DepthAI API.
 Provides easy-to-use classes for working with the OAK-D and doing
 common tasks. Also provides easy methods for working with OpenCV and Open3D.
-"""
->>>>>>> 9130ceea
+"""