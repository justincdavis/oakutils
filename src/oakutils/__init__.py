from . import aruco, blobs, calibration, filters, nodes, point_clouds, tools
from .legacy_camera import Camera as LegacyCamera
from .api_camera import Camera as ApiCamera

__all__ = [
    "LegacyCamera",
<<<<<<< HEAD
    "ApiCamera",
=======
    "aruco",
>>>>>>> 7e339af2
    "blobs",
    "calibration",
    "filters",
    "nodes",
    "point_clouds",
    "tools",
]
__version__ = "1.0.1"

___doc__ = """
oakutils - Python utilities for the OpenCV AI Kit (OAK-D)

This package contains Python utilities for the OpenCV AI Kit (OAK-D) and
related hardware. It is intended to be used with the Luxonis DepthAI API.
Provides easy-to-use classes for working with the OAK-D and doing
common tasks. Also provides easy methods for working with OpenCV and Open3D.
"""<|MERGE_RESOLUTION|>--- conflicted
+++ resolved
@@ -1,14 +1,13 @@
 from . import aruco, blobs, calibration, filters, nodes, point_clouds, tools
 from .legacy_camera import Camera as LegacyCamera
 from .api_camera import Camera as ApiCamera
+from .webcam import Webcam
 
 __all__ = [
+    "ApiCamera",
     "LegacyCamera",
-<<<<<<< HEAD
-    "ApiCamera",
-=======
+    "Webcam",
     "aruco",
->>>>>>> 7e339af2
     "blobs",
     "calibration",
     "filters",
