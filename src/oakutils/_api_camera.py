--- conflicted
+++ resolved
@@ -30,11 +30,7 @@
 import depthai as dai
 from typing_extensions import TypeAlias
 
-<<<<<<< HEAD
-from .calibration import CalibrationData, get_camera_calibration
-=======
 from .calibration import CalibrationData, ColorCalibrationData, get_camera_calibration
->>>>>>> ef9aa333
 from .tools.display import DisplayManager, get_smaller_size
 
 if TYPE_CHECKING:
@@ -44,46 +40,12 @@
     from .point_clouds import PointCloudVisualizer
 except ImportError:
     PointCloudVisualizer = None  # type: ignore[assignment, misc]
-<<<<<<< HEAD
 
 PCVisualizer: TypeAlias = "PointCloudVisualizer | None"  # type: ignore[name-defined]
 
-=======
->>>>>>> ef9aa333
-
-PCVisualizer: TypeAlias = "PointCloudVisualizer | None"  # type: ignore[name-defined]
-
-<<<<<<< HEAD
-    Attributes
-    ----------
-    pipeline:
-        The pipeline for the camera
-    calibration : CalibrationData
-        The calibration info for the camera
-    displays : DisplayManager
-        The display manager for the camera
-    pcv : PCVisualizer
-        The point cloud visualizer for the camera
-
-    Methods
-    -------
-    start(blocking=False)
-        Start the camera.
-    stop()
-        Stop the camera.
-    add_callback(name, callback)
-        Add a callback to the camera.
-    add_display(name)
-        Add a display callback to the camera.
-    add_device_call(call)
-        Add a device call to the camera.
-
-    """
-=======
 
 class ApiCamera:
     """A lightweight class for creating custom pipelines using callbacks."""
->>>>>>> ef9aa333
 
     def __init__(
         self: Self,
