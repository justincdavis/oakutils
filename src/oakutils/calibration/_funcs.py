# Copyright (c) 2024 Justin Davis (davisjustin302@gmail.com)
# This program is free software: you can redistribute it and/or modify
# it under the terms of the GNU General Public License as published by
# the Free Software Foundation, either version 3 of the License, or
# (at your option) any later version.
#
# This program is distributed in the hope that it will be useful,
# but WITHOUT ANY WARRANTY; without even the implied warranty of
# MERCHANTABILITY or FITNESS FOR A PARTICULAR PURPOSE. See the
# GNU General Public License for more details.
#
# You should have received a copy of the GNU General Public License
# along with this program. If not, see <https://www.gnu.org/licenses/>.
from __future__ import annotations

<<<<<<< HEAD
import cv2  # type: ignore[import]
import depthai as dai
import numpy as np

try:
    import open3d as o3d  # type: ignore[import]

    PinholeCameraIntrinsic = o3d.camera.PinholeCameraIntrinsic
except ImportError:
    PinholeCameraIntrinsic = None

from ._classes import (
    CalibrationData,
    ColorCalibrationData,
    MonoCalibrationData,
    StereoCalibrationData,
)
=======
from typing import TYPE_CHECKING
>>>>>>> ef9aa333

import depthai as dai

from ._oak1 import get_oak1_calibration, get_oak1_calibration_basic
from ._oakd import get_oakd_calibration, get_oakd_calibration_basic

if TYPE_CHECKING:
    from ._classes import CalibrationData, ColorCalibrationData


def get_camera_calibration(
    rgb_size: tuple[int, int] | None = None,
    mono_size: tuple[int, int] | None = None,
    device: dai.DeviceBase | None = None,
    *,
    basic: bool | None = None,
    is_primary_mono_left: bool | None = None,
) -> CalibrationData | ColorCalibrationData:
    """
    Get the calibration of your OAK camera.

    This function will return a different calibration datatype
    depending on which model camera is being used.
    OAK-D devices will return a CalibrationData object.
    OAK-1 devices will return a ColorCalibrationData object.

    Parameters
    ----------
    device : Optional[dai.DeviceBase], optional
        DepthAI device object.
    rgb_size : Optional[Tuple[int, int]], optional
        RGB camera resolution.
    mono_size : Optional[Tuple[int, int]], optional
        Mono camera resolution.
    basic : Optional[bool], optional
        Whether to get basic calibration data.
        If True, no computed data will be included such as cv2.remap
        or o3d.PinholeCameraIntrinsic (even if o3d is available).
    is_primary_mono_left : Optional[bool], optional
        Whether the primary mono camera is the left camera.
        This parameter is only used for cameras with depth
        imaging onboard.

    Returns
    -------
    CalibrationData | ColorCalibrationData
        Object containing all the calibration data.

<<<<<<< HEAD
    """
    if is_primary_mono_left is None:
        is_primary_mono_left = True
    # get the data from get_camera_calibration_primary_mono
    data: CalibrationData = get_camera_calibration_primary_mono(
        device=device,
        rgb_size=rgb_size,
        mono_size=mono_size,
        is_primary_mono_left=is_primary_mono_left,
    )
    # assert data.primary is not None  # help mypy
    if data.primary is None:
        err_msg = "data.primary is None"
        raise RuntimeError(err_msg)

    q_primary = create_q_matrix(
        data.primary.fx,
        data.primary.fy,
        data.primary.cx,
        data.primary.cy,
        data.stereo.baseline,
    )

    # run cv2.getOptimalNewCameraMatrix for RGB cam
    p_rgb, valid_region_rgb = cv2.getOptimalNewCameraMatrix(
        data.rgb.K,
        data.rgb.D,
        rgb_size,
        1,
        rgb_size,
    )
    map_rgb_1, map_rgb_2 = cv2.initUndistortRectifyMap(
        data.rgb.K,
        data.rgb.D,
        None,  # pyright: ignore[reportArgumentType]
        p_rgb,
        rgb_size,
        cv2.CV_16SC2,  # type: ignore[attr-defined]
    )  # type: ignore[call-overload]
    pinhole_rgb = None
    if PinholeCameraIntrinsic is not None:
        pinhole_rgb = PinholeCameraIntrinsic(
            width=rgb_size[0],
            height=rgb_size[1],
            fx=data.rgb.fx,
            fy=data.rgb.fy,
            cx=data.rgb.cx,
            cy=data.rgb.cy,
        )

    # add the pinhole data and maps to the data.rgb object
    rgb = ColorCalibrationData(
        size=data.rgb.size,
        K=data.rgb.K,
        D=data.rgb.D,
        fx=data.rgb.fx,
        fy=data.rgb.fy,
        cx=data.rgb.cx,
        cy=data.rgb.cy,
        fov=data.rgb.fov,
        fov_rad=data.rgb.fov_rad,
        P=p_rgb,
        valid_region=valid_region_rgb,  # type: ignore[arg-type]
        map_1=map_rgb_1,
        map_2=map_rgb_2,
        pinhole=pinhole_rgb,
    )

    # run stereoRectify and initUndistortRectifyMap for left and right mono cams
    (
        cv2_r1,
        cv2_r2,
        p1,
        p2,
        cv2_q,
        valid_region_left,
        valid_region_right,
    ) = cv2.stereoRectify(
        data.left.K,
        data.left.D,
        data.right.K,
        data.right.D,
        mono_size,
        data.primary.R,
        data.primary.T,
    )
    map_left_1, map_left_2 = cv2.initUndistortRectifyMap(
        data.left.K,
        data.left.D,
        cv2_r1,
        p1,
        mono_size,
        cv2.CV_16SC2,  # type: ignore[attr-defined]
    )
    map_right_1, map_right_2 = cv2.initUndistortRectifyMap(
        data.right.K,
        data.right.D,
        cv2_r2,
        p2,
        mono_size,
        cv2.CV_16SC2,  # type: ignore[attr-defined]
    )
    valid_region_primary = (
        valid_region_left if is_primary_mono_left else valid_region_right
    )
    map_1_primary = map_left_1 if is_primary_mono_left else map_right_1
    map_2_primary = map_left_2 if is_primary_mono_left else map_right_2

    # create o3d PinholeCameraIntrinsic objects for left, right, and primary mono cams
    pinhole_left = None
    if PinholeCameraIntrinsic is not None:
        pinhole_left = PinholeCameraIntrinsic(
            width=mono_size[0],
            height=mono_size[1],
            fx=data.left.fx,
            fy=data.left.fy,
            cx=data.left.cx,
            cy=data.left.cy,
        )
    pinhole_right = None
    if PinholeCameraIntrinsic is not None:
        pinhole_right = PinholeCameraIntrinsic(
            width=mono_size[0],
            height=mono_size[1],
            fx=data.right.fx,
            fy=data.right.fy,
            cx=data.right.cx,
            cy=data.right.cy,
        )
    pinhole_primary = pinhole_left if is_primary_mono_left else pinhole_right

    # add the data to the data.left, data.right, and data.primary objects
    left = MonoCalibrationData(
        size=data.left.size,
        K=data.left.K,
        D=data.left.D,
        fx=data.left.fx,
        fy=data.left.fy,
        cx=data.left.cx,
        cy=data.left.cy,
        fov=data.left.fov,
        fov_rad=data.left.fov_rad,
        R=data.left.R,
        T=data.left.T,
        H=data.left.H,
        valid_region=valid_region_left,  # type: ignore[arg-type]
        map_1=map_left_1,
        map_2=map_left_2,
        pinhole=pinhole_left,
    )
    right = MonoCalibrationData(
        size=data.right.size,
        K=data.right.K,
        D=data.right.D,
        fx=data.right.fx,
        fy=data.right.fy,
        cx=data.right.cx,
        cy=data.right.cy,
        fov=data.right.fov,
        fov_rad=data.right.fov_rad,
        R=data.right.R,
        T=data.right.T,
        H=data.right.H,
        valid_region=valid_region_right,  # type: ignore[arg-type]
        map_1=map_right_1,
        map_2=map_right_2,
        pinhole=pinhole_right,
    )
    primary = MonoCalibrationData(
        size=data.primary.size,
        K=data.primary.K,
        D=data.primary.D,
        fx=data.primary.fx,
        fy=data.primary.fy,
        cx=data.primary.cx,
        cy=data.primary.cy,
        fov=data.primary.fov,
        fov_rad=data.primary.fov_rad,
        R=data.primary.R,
        T=data.primary.T,
        H=data.primary.H,
        valid_region=valid_region_primary,  # type: ignore[arg-type]
        map_1=map_1_primary,
        map_2=map_2_primary,
        pinhole=pinhole_primary,
    )
=======
    Raises
    ------
    ValueError
        If the camera type is not recognized.
        If the RGB size is not provided for OAK-1 devices.
        If the RGB and mono sizes are not provided for OAK-D devices.

    """
    if basic is None:
        basic = False
>>>>>>> ef9aa333

    if device is None:
        device = dai.Device()

    camtype = device.getDeviceName()

    if camtype == "OAK-D":
        if rgb_size is None or mono_size is None:
            err_msg = "RGB and mono sizes are required for OAK-D devices."
            raise ValueError(err_msg)
        if basic:
            return get_oakd_calibration_basic(
                device=device,
                rgb_size=rgb_size,
                mono_size=mono_size,
            )
        return get_oakd_calibration(
            device=device,
            rgb_size=rgb_size,
            mono_size=mono_size,
            is_primary_mono_left=is_primary_mono_left,
        )
    if camtype == "OAK-1":
        if rgb_size is None:
            err_msg = "RGB size is required for OAK-1 devices."
            raise ValueError(err_msg)
        if basic:
            return get_oak1_calibration_basic(device=device, rgb_size=rgb_size)
        return get_oak1_calibration(device=device, rgb_size=rgb_size)
    err_msg = f"Unknown camera type: {camtype}"
    raise ValueError(err_msg)<|MERGE_RESOLUTION|>--- conflicted
+++ resolved
@@ -13,27 +13,7 @@
 # along with this program. If not, see <https://www.gnu.org/licenses/>.
 from __future__ import annotations
 
-<<<<<<< HEAD
-import cv2  # type: ignore[import]
-import depthai as dai
-import numpy as np
-
-try:
-    import open3d as o3d  # type: ignore[import]
-
-    PinholeCameraIntrinsic = o3d.camera.PinholeCameraIntrinsic
-except ImportError:
-    PinholeCameraIntrinsic = None
-
-from ._classes import (
-    CalibrationData,
-    ColorCalibrationData,
-    MonoCalibrationData,
-    StereoCalibrationData,
-)
-=======
 from typing import TYPE_CHECKING
->>>>>>> ef9aa333
 
 import depthai as dai
 
@@ -82,194 +62,6 @@
     CalibrationData | ColorCalibrationData
         Object containing all the calibration data.
 
-<<<<<<< HEAD
-    """
-    if is_primary_mono_left is None:
-        is_primary_mono_left = True
-    # get the data from get_camera_calibration_primary_mono
-    data: CalibrationData = get_camera_calibration_primary_mono(
-        device=device,
-        rgb_size=rgb_size,
-        mono_size=mono_size,
-        is_primary_mono_left=is_primary_mono_left,
-    )
-    # assert data.primary is not None  # help mypy
-    if data.primary is None:
-        err_msg = "data.primary is None"
-        raise RuntimeError(err_msg)
-
-    q_primary = create_q_matrix(
-        data.primary.fx,
-        data.primary.fy,
-        data.primary.cx,
-        data.primary.cy,
-        data.stereo.baseline,
-    )
-
-    # run cv2.getOptimalNewCameraMatrix for RGB cam
-    p_rgb, valid_region_rgb = cv2.getOptimalNewCameraMatrix(
-        data.rgb.K,
-        data.rgb.D,
-        rgb_size,
-        1,
-        rgb_size,
-    )
-    map_rgb_1, map_rgb_2 = cv2.initUndistortRectifyMap(
-        data.rgb.K,
-        data.rgb.D,
-        None,  # pyright: ignore[reportArgumentType]
-        p_rgb,
-        rgb_size,
-        cv2.CV_16SC2,  # type: ignore[attr-defined]
-    )  # type: ignore[call-overload]
-    pinhole_rgb = None
-    if PinholeCameraIntrinsic is not None:
-        pinhole_rgb = PinholeCameraIntrinsic(
-            width=rgb_size[0],
-            height=rgb_size[1],
-            fx=data.rgb.fx,
-            fy=data.rgb.fy,
-            cx=data.rgb.cx,
-            cy=data.rgb.cy,
-        )
-
-    # add the pinhole data and maps to the data.rgb object
-    rgb = ColorCalibrationData(
-        size=data.rgb.size,
-        K=data.rgb.K,
-        D=data.rgb.D,
-        fx=data.rgb.fx,
-        fy=data.rgb.fy,
-        cx=data.rgb.cx,
-        cy=data.rgb.cy,
-        fov=data.rgb.fov,
-        fov_rad=data.rgb.fov_rad,
-        P=p_rgb,
-        valid_region=valid_region_rgb,  # type: ignore[arg-type]
-        map_1=map_rgb_1,
-        map_2=map_rgb_2,
-        pinhole=pinhole_rgb,
-    )
-
-    # run stereoRectify and initUndistortRectifyMap for left and right mono cams
-    (
-        cv2_r1,
-        cv2_r2,
-        p1,
-        p2,
-        cv2_q,
-        valid_region_left,
-        valid_region_right,
-    ) = cv2.stereoRectify(
-        data.left.K,
-        data.left.D,
-        data.right.K,
-        data.right.D,
-        mono_size,
-        data.primary.R,
-        data.primary.T,
-    )
-    map_left_1, map_left_2 = cv2.initUndistortRectifyMap(
-        data.left.K,
-        data.left.D,
-        cv2_r1,
-        p1,
-        mono_size,
-        cv2.CV_16SC2,  # type: ignore[attr-defined]
-    )
-    map_right_1, map_right_2 = cv2.initUndistortRectifyMap(
-        data.right.K,
-        data.right.D,
-        cv2_r2,
-        p2,
-        mono_size,
-        cv2.CV_16SC2,  # type: ignore[attr-defined]
-    )
-    valid_region_primary = (
-        valid_region_left if is_primary_mono_left else valid_region_right
-    )
-    map_1_primary = map_left_1 if is_primary_mono_left else map_right_1
-    map_2_primary = map_left_2 if is_primary_mono_left else map_right_2
-
-    # create o3d PinholeCameraIntrinsic objects for left, right, and primary mono cams
-    pinhole_left = None
-    if PinholeCameraIntrinsic is not None:
-        pinhole_left = PinholeCameraIntrinsic(
-            width=mono_size[0],
-            height=mono_size[1],
-            fx=data.left.fx,
-            fy=data.left.fy,
-            cx=data.left.cx,
-            cy=data.left.cy,
-        )
-    pinhole_right = None
-    if PinholeCameraIntrinsic is not None:
-        pinhole_right = PinholeCameraIntrinsic(
-            width=mono_size[0],
-            height=mono_size[1],
-            fx=data.right.fx,
-            fy=data.right.fy,
-            cx=data.right.cx,
-            cy=data.right.cy,
-        )
-    pinhole_primary = pinhole_left if is_primary_mono_left else pinhole_right
-
-    # add the data to the data.left, data.right, and data.primary objects
-    left = MonoCalibrationData(
-        size=data.left.size,
-        K=data.left.K,
-        D=data.left.D,
-        fx=data.left.fx,
-        fy=data.left.fy,
-        cx=data.left.cx,
-        cy=data.left.cy,
-        fov=data.left.fov,
-        fov_rad=data.left.fov_rad,
-        R=data.left.R,
-        T=data.left.T,
-        H=data.left.H,
-        valid_region=valid_region_left,  # type: ignore[arg-type]
-        map_1=map_left_1,
-        map_2=map_left_2,
-        pinhole=pinhole_left,
-    )
-    right = MonoCalibrationData(
-        size=data.right.size,
-        K=data.right.K,
-        D=data.right.D,
-        fx=data.right.fx,
-        fy=data.right.fy,
-        cx=data.right.cx,
-        cy=data.right.cy,
-        fov=data.right.fov,
-        fov_rad=data.right.fov_rad,
-        R=data.right.R,
-        T=data.right.T,
-        H=data.right.H,
-        valid_region=valid_region_right,  # type: ignore[arg-type]
-        map_1=map_right_1,
-        map_2=map_right_2,
-        pinhole=pinhole_right,
-    )
-    primary = MonoCalibrationData(
-        size=data.primary.size,
-        K=data.primary.K,
-        D=data.primary.D,
-        fx=data.primary.fx,
-        fy=data.primary.fy,
-        cx=data.primary.cx,
-        cy=data.primary.cy,
-        fov=data.primary.fov,
-        fov_rad=data.primary.fov_rad,
-        R=data.primary.R,
-        T=data.primary.T,
-        H=data.primary.H,
-        valid_region=valid_region_primary,  # type: ignore[arg-type]
-        map_1=map_1_primary,
-        map_2=map_2_primary,
-        pinhole=pinhole_primary,
-    )
-=======
     Raises
     ------
     ValueError
@@ -280,7 +72,6 @@
     """
     if basic is None:
         basic = False
->>>>>>> ef9aa333
 
     if device is None:
         device = dai.Device()
