--- conflicted
+++ resolved
@@ -1,8 +1,4 @@
-<<<<<<< HEAD
-.PHONY: all clean blobs
-=======
-.PHONY: all clean docs
->>>>>>> 9130ceea
+.PHONY: all clean docs blobs
 
 all: 
 	pip3 install .
@@ -11,12 +7,10 @@
 	rm -rf build
 	rm -rf dist
 
-<<<<<<< HEAD
-blobs:
-	python3 /models/generate.py
-=======
 docs:
 	rm -rf docs/source/*
 	sphinx-apidoc -o docs/source/ src/
 	cd docs && make html
->>>>>>> 9130ceea
+
+blobs:
+	python3 /models/generate.py