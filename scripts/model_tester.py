"""
This is a testing script for building custom operations for the OAK-D.
Adjust the Custom class to your liking, and then run this script to test it out.
"""
from __future__ import annotations

import time
<<<<<<< HEAD
from collections import deque
=======
>>>>>>> b2da46c5

import torch
import kornia
import cv2
import depthai as dai
import numpy as np
from typing_extensions import Self
from oakutils.blobs import compile_model
from oakutils.blobs.definitions import AbstractModel, InputType, ModelType
from oakutils.nodes import create_neural_network, create_color_camera, create_xout, get_nn_frame

SHAVES = 6
IMAGE_SIZE = (640, 480)

class Custom(AbstractModel):
    """nn.Module wrapper for a custom operation."""

    def __init__(self: Self) -> None:
        super().__init__()

    @classmethod
    def model_type(cls: Custom) -> ModelType:
        """The type of input this model takes."""
        return ModelType.NONE

    @classmethod
    def input_names(cls: Custom) -> list[tuple[str, InputType]]:
        """The names of the input tensors."""
        return [("input", InputType.FP16)]

    @classmethod
    def output_names(cls: Custom) -> list[str]:
        """The names of the output tensors."""
        return ["output"]

    def forward(self: Self, image: torch.Tensor) -> torch.Tensor:
        # TODO: Fill in with custom functionality and compile
        return image

def main():
    model_path = compile_model(
        Custom,
        {}, 
        cache=False, 
        shape_mapping={
            InputType.FP16: (*IMAGE_SIZE, 3)
        },
        shaves=SHAVES,
    )   
    pipeline = dai.Pipeline()
    cam = create_color_camera(
        pipeline,
        preview_size=IMAGE_SIZE,
    )
    custom_network = create_neural_network(
        pipeline, 
        cam.preview, 
        model_path, 
    )
    streamname = "network"
    xout_nn = create_xout(pipeline, custom_network.out, streamname)
    fps_buffer = deque(maxlen=60)
    with dai.Device(pipeline) as device:
        device.setLogLevel(dai.LogLevel.DEBUG)
        device.setLogOutputLevel(dai.LogLevel.DEBUG)
        queue: dai.DataOutputQueue = device.getOutputQueue(streamname)
        t0 = time.perf_counter()
        while True:
            t0 = time.perf_counter()
            data = queue.get()
            frame = get_nn_frame(
                data,
                channels=3,
                frame_size=IMAGE_SIZE, 
            )
            t1 = time.perf_counter()
<<<<<<< HEAD
            fps_buffer.append(1/(t1-t0))
            t0 = t1
            cv2.putText(frame, f"FPS: {np.mean(fps_buffer):.2f}", (10, 30), cv2.FONT_HERSHEY_SIMPLEX, 1, (0, 0, 255), 2)
=======
            cv2.putText(frame, f"FPS: {1/(t1-t0):.2f}", (10, 30), cv2.FONT_HERSHEY_SIMPLEX, 1, (0, 0, 255), 2)
>>>>>>> b2da46c5
            cv2.imshow(streamname, frame)
            if cv2.waitKey(1) == ord("q"):
                break

if __name__ == "__main__":
    main()<|MERGE_RESOLUTION|>--- conflicted
+++ resolved
@@ -5,10 +5,7 @@
 from __future__ import annotations
 
 import time
-<<<<<<< HEAD
 from collections import deque
-=======
->>>>>>> b2da46c5
 
 import torch
 import kornia
@@ -85,13 +82,9 @@
                 frame_size=IMAGE_SIZE, 
             )
             t1 = time.perf_counter()
-<<<<<<< HEAD
             fps_buffer.append(1/(t1-t0))
             t0 = t1
             cv2.putText(frame, f"FPS: {np.mean(fps_buffer):.2f}", (10, 30), cv2.FONT_HERSHEY_SIMPLEX, 1, (0, 0, 255), 2)
-=======
-            cv2.putText(frame, f"FPS: {1/(t1-t0):.2f}", (10, 30), cv2.FONT_HERSHEY_SIMPLEX, 1, (0, 0, 255), 2)
->>>>>>> b2da46c5
             cv2.imshow(streamname, frame)
             if cv2.waitKey(1) == ord("q"):
                 break
